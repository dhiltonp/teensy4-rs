--- conflicted
+++ resolved
@@ -2,8 +2,7 @@
 
 ## Unreleased
 
-<<<<<<< HEAD
-This release removes the MPU protection regions from the BSP. Users who depend
+**BREAKING** This release removes the MPU protection regions from the BSP. Users who depend
 on MPU protection may specify their own MPU regions using either the `cortex-m`
 APIs, or their own implementation.
 
@@ -18,13 +17,12 @@
 core.SCB.enable_dcache(&mut core.CPUID);
 core.SCB.enable_icache();
 ```
-=======
+
 **BREAKING** Correct Rust symbol names, following the Rust API guidelines.
 These changes affect symbols in the BSP:
 
 - `LED => Led`
 - `usb::Error::IO => usb::Error::Io`
->>>>>>> 3b5043c2
 
 ## [0.2.0] - 2021-01-09
 
