--- conflicted
+++ resolved
@@ -30,9 +30,6 @@
 pub use imxrt1062_gpt1 as gpt1;
 pub use imxrt1062_iomuxc as iomuxc;
 pub use imxrt1062_iomuxc_gpr as iomuxc_gpr;
-<<<<<<< HEAD
-pub use imxrt1062_lpi2c1 as lpi2c1;
-=======
 pub use imxrt1062_iomuxc_snvs as iomuxc_snvs;
 pub use imxrt1062_iomuxc_snvs_gpr as iomuxc_snvs_gpr;
 pub use imxrt1062_kpp as kpp;
@@ -42,7 +39,6 @@
 pub use imxrt1062_lpuart1 as lpuart1;
 pub use imxrt1062_ocotp as ocotp;
 pub use imxrt1062_pgc as pgc;
->>>>>>> effc3b29
 pub use imxrt1062_pit as pit;
 pub use imxrt1062_pmu as pmu;
 pub use imxrt1062_pwm1 as pwm1;
@@ -2007,28 +2003,6 @@
         unsafe { &*PWM4::ptr() }
     }
 }
-<<<<<<< HEAD
-// #[doc = "Bus Encryption Engine"]
-// pub struct BEE {
-//     _marker: PhantomData<*const ()>,
-// }
-// unsafe impl Send for BEE {}
-// impl BEE {
-//     #[doc = r"Returns a pointer to the register block"]
-//     #[inline(always)]
-//     pub const fn ptr() -> *const bee::RegisterBlock {
-//         0x403e_c000 as *const _
-//     }
-// }
-// impl Deref for BEE {
-//     type Target = bee::RegisterBlock;
-//     fn deref(&self) -> &Self::Target {
-//         unsafe { &*BEE::ptr() }
-//     }
-// }
-// #[doc = "Bus Encryption Engine"]
-// pub mod bee;
-=======
 #[doc = "Bus Encryption Engine"]
 pub struct BEE {
     _marker: PhantomData<*const ()>,
@@ -2047,7 +2021,6 @@
         unsafe { &*BEE::ptr() }
     }
 }
->>>>>>> effc3b29
 #[doc = "LPI2C"]
 pub struct LPI2C1 {
     _marker: PhantomData<*const ()>,
@@ -2120,28 +2093,6 @@
         unsafe { &*LPI2C4::ptr() }
     }
 }
-<<<<<<< HEAD
-// #[doc = "System Control Block"]
-// pub struct SYSTEMCONTROL {
-//     _marker: PhantomData<*const ()>,
-// }
-// unsafe impl Send for SYSTEMCONTROL {}
-// impl SYSTEMCONTROL {
-//     #[doc = r"Returns a pointer to the register block"]
-//     #[inline(always)]
-//     pub const fn ptr() -> *const system_control::RegisterBlock {
-//         0xe000_e000 as *const _
-//     }
-// }
-// impl Deref for SYSTEMCONTROL {
-//     type Target = system_control::RegisterBlock;
-//     fn deref(&self) -> &Self::Target {
-//         unsafe { &*SYSTEMCONTROL::ptr() }
-//     }
-// }
-// #[doc = "System Control Block"]
-// pub mod system_control;
-=======
 #[doc = "System Control Block"]
 pub struct SYSTEMCONTROL {
     _marker: PhantomData<*const ()>,
@@ -2160,7 +2111,6 @@
         unsafe { &*SYSTEMCONTROL::ptr() }
     }
 }
->>>>>>> effc3b29
 #[no_mangle]
 static mut DEVICE_PERIPHERALS: bool = false;
 #[doc = r"All the peripherals"]
@@ -2380,13 +2330,8 @@
     pub PWM3: PWM3,
     #[doc = "PWM4"]
     pub PWM4: PWM4,
-<<<<<<< HEAD
-    // #[doc = "BEE"]
-    // pub BEE: BEE,
-=======
     #[doc = "BEE"]
     pub BEE: BEE,
->>>>>>> effc3b29
     #[doc = "LPI2C1"]
     pub LPI2C1: LPI2C1,
     #[doc = "LPI2C2"]
@@ -2395,13 +2340,8 @@
     pub LPI2C3: LPI2C3,
     #[doc = "LPI2C4"]
     pub LPI2C4: LPI2C4,
-<<<<<<< HEAD
-    // #[doc = "SYSTEMCONTROL"]
-    // pub SYSTEMCONTROL: SYSTEMCONTROL,
-=======
     #[doc = "SYSTEMCONTROL"]
     pub SYSTEMCONTROL: SYSTEMCONTROL,
->>>>>>> effc3b29
 }
 impl Peripherals {
     #[doc = r"Returns all the peripherals *once*"]
@@ -2740,15 +2680,9 @@
             PWM4: PWM4 {
                 _marker: PhantomData,
             },
-<<<<<<< HEAD
-            // BEE: BEE {
-            //     _marker: PhantomData,
-            // },
-=======
             BEE: BEE {
                 _marker: PhantomData,
             },
->>>>>>> effc3b29
             LPI2C1: LPI2C1 {
                 _marker: PhantomData,
             },
@@ -2761,15 +2695,9 @@
             LPI2C4: LPI2C4 {
                 _marker: PhantomData,
             },
-<<<<<<< HEAD
-            // SYSTEMCONTROL: SYSTEMCONTROL {
-            //     _marker: PhantomData,
-            // },
-=======
             SYSTEMCONTROL: SYSTEMCONTROL {
                 _marker: PhantomData,
             },
->>>>>>> effc3b29
         }
     }
 }